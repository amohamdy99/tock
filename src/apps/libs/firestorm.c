--- conflicted
+++ resolved
@@ -66,11 +66,6 @@
   return command(2, 0, 0);
 }
 
-<<<<<<< HEAD
-int spi_write(unsigned char byte) {
-  return command(3, 0, byte);
-}
-=======
 int timer_oneshot_subscribe(subscribe_cb cb, void *userdata) {
   return subscribe(3, 0, cb, userdata);
 }
@@ -78,4 +73,7 @@
 int timer_repeating_subscribe(subscribe_cb cb, void *userdata) {
   return subscribe(3, 1, cb, userdata);
 }
->>>>>>> b832505e
+
+int spi_write(unsigned char byte) {
+  return command(3, 0, byte);
+}
