use core::intrinsics::{breakpoint, volatile_load, volatile_store};
use core::{intrinsics, mem, ptr, slice};

use common::{RingBuffer, Queue};

use container;

#[no_mangle]
pub static mut SYSCALL_FIRED : usize = 0;

#[allow(improper_ctypes)]
extern {
    pub fn switch_to_user(user_stack: *const u8, mem_base: *const u8) -> *mut u8;
}

/// Size of each processes's memory region in bytes
pub const PROC_MEMORY_SIZE : usize = 2048;
pub const NUM_PROCS : usize = 1;

static mut FREE_MEMORY_IDX: usize = 0;

#[link_section = ".app_memory"]
static mut MEMORIES: [[u8; PROC_MEMORY_SIZE]; NUM_PROCS] = [[0; PROC_MEMORY_SIZE]; NUM_PROCS];

pub static mut PROCS : [Option<Process<'static>>; NUM_PROCS] = [None; NUM_PROCS];

pub fn schedule(callback: Callback, appid: ::AppId) -> bool {
    let procs = unsafe { &mut PROCS };
    let idx = appid.idx();
    if idx >= procs.len() {
        return false
    }

    match procs[idx] {
        None => false,
        Some(ref mut p) => {
            // TODO(alevy): validate appid liveness
            p.callbacks.enqueue(callback)
        }
    }
}

#[derive(Copy,Clone,PartialEq,Eq)]
pub enum Error {
    NoSuchApp,
    OutOfMemory,
    AddressOutOfBounds
}

#[derive(Copy,Clone,PartialEq,Eq)]
pub enum State {
    Running,
    Waiting
}


#[derive(Copy,Clone,Debug)]
pub struct Callback {
    pub r0: usize,
    pub r1: usize,
    pub r2: usize,
    pub r3: usize,
    pub pc: usize
}

#[repr(C)]
struct LoadInfo {
    total_size: usize,       /* Total padded size of the program image */
    rel_data_size: usize,
    entry_loc: usize,        /* Entry point for user application */
    init_data_loc: usize,    /* Data initialization information in flash */
    init_data_size: usize,    /* Size of initialization information */
    got_start_offset: usize,  /* Offset to start of GOT */
    got_end_offset: usize,    /* Offset to end of GOT */
    bss_start_offset: usize,  /* Offset to start of BSS */
    bss_end_offset: usize    /* Offset to end of BSS */
}

pub struct Process<'a> {
    /// The process's memory.
    memory: &'static mut [u8],

    app_memory_break: *const u8,
    kernel_memory_break: *const u8,

    /// Process text segment
    text: &'static [u8],

    /// The offset in `memory` to use for the process stack.
    cur_stack: *const u8,

    wait_pc: usize,
    psr: usize,

    pub state: State,

    pub callbacks: RingBuffer<'a, Callback>
}

#[inline(never)]
pub unsafe fn load_processes(start_addr: *const u8) ->
        &'static mut [Option<Process<'static>>] {
<<<<<<< HEAD
    for op in PROCS.iter_mut() {
        if *start_addr != 0 {
            let prog_start = start_addr.offset(1);
            let length = *start_addr as isize;
            start_addr = (start_addr as *const u8).offset(length) as *const usize;

            ::core::intrinsics::volatile_store(op,  Process::create(prog_start as *mut u8, length));
        } else {
            ::core::intrinsics::volatile_store(op,  None);
=======
    let mut addr = start_addr;
    let mut process_iter = PROCS.iter_mut();

    loop {
        // The first member of the LoadInfo header contains the total size of each process image. A
        // sentinel value of 0 (invalid because it's smaller than the header itself) is used to
        // mark the end of the list of processes.
        let total_size = *(addr as *const usize);
        if total_size == 0 {
            break;
>>>>>>> b0dc4257
        }

        let process = process_iter.next().expect("Exceeded maximum NUM_PROCS.");
        *process = Process::create(addr, total_size);
        // TODO: panic if loading failed?

        addr = addr.offset(total_size as isize);
    }

    // Clear any unused process slots.
    for p in process_iter { *p = None; }

    &mut PROCS
}

impl<'a> Process<'a> {
    pub fn mem_start(&self) -> *const u8 {
        self.memory.as_ptr()
    }

    pub fn mem_end(&self) -> *const u8 {
        unsafe {
            self.memory.as_ptr().offset(self.memory.len() as isize)
        }
    }

    pub fn memory_regions(&self) -> (usize, usize, usize, usize) {
        let data_start = self.memory.as_ptr() as usize;
        let data_len = 12;

        let text_start = self.text.as_ptr() as usize;
        let text_len = ((32 - self.text.len().leading_zeros()) - 2) as usize;
        (data_start, data_len, text_start, text_len)
    }

    pub unsafe fn create(start_addr: *const u8, length: usize) -> Option<Process<'a>> {
        let cur_idx = FREE_MEMORY_IDX;
        if cur_idx <= MEMORIES.len() {
            FREE_MEMORY_IDX += 1;
            let memory = &mut MEMORIES[cur_idx];

            let mut kernel_memory_break = {
                // make room for container pointers
                let psz = mem::size_of::<*const usize>();
                let num_ctrs = volatile_load(&container::CONTAINER_COUNTER);
                let container_ptrs_size = num_ctrs * psz;
                let res = memory.as_mut_ptr().offset((memory.len() - container_ptrs_size) as isize);
                // set all ptrs to null
                let opts = slice::from_raw_parts_mut(
                    res as *mut *const usize, num_ctrs);
                for opt in opts.iter_mut() {
                    *opt = ptr::null()
                }
                res
            };

            // Take callback buffer from of memory
            let callback_size = mem::size_of::<Option<Callback>>();
            let callback_len = 10;
            let callback_offset = callback_len * callback_size;
            // Set kernel break to beginning of callback buffer
            kernel_memory_break =
                kernel_memory_break.offset(-(callback_offset as isize));
            let callback_buf = slice::from_raw_parts_mut(
                kernel_memory_break as *mut Callback, callback_len);

            let callbacks = RingBuffer::new(callback_buf);

            let load_result = load(start_addr, memory.as_mut_ptr());

            let stack_bottom = load_result.app_mem_start.offset(512);

            let mut process = Process {
                memory: memory,
                app_memory_break: stack_bottom,
                kernel_memory_break: kernel_memory_break,
                text: slice::from_raw_parts(start_addr, length),
                cur_stack: stack_bottom,
                wait_pc: 0,
                psr: 0x01000000,
                state: State::Waiting,
                callbacks: callbacks
            };

            process.callbacks.enqueue(Callback {
                pc: load_result.init_fn,
                r0: load_result.app_mem_start as usize,
                r1: process.app_memory_break as usize,
                r2: process.kernel_memory_break as usize,
                r3: 0
            });

            Some(process)
        } else {
            None
        }
    }

    pub fn sbrk(&mut self, increment: isize) -> Result<*const u8, Error> {
        let new_break = unsafe { self.app_memory_break.offset(increment) };
        self.brk(new_break)
    }

    pub fn brk(&mut self, new_break: *const u8) -> Result<*const u8, Error> {
        if new_break < self.mem_start() || new_break >= self.mem_end() {
            Err(Error::AddressOutOfBounds)
        } else if new_break > self.kernel_memory_break {
            Err(Error::OutOfMemory)
        } else {
            let old_break = self.app_memory_break;
            self.app_memory_break = new_break;
            Ok(old_break)
        }
    }

    pub fn in_exposed_bounds(&self, buf_start_addr: *const u8, size: usize)
            -> bool {

        let buf_end_addr = unsafe { buf_start_addr.offset(size as isize) };

        buf_start_addr >= self.mem_start() && buf_end_addr <= self.mem_end()
    }

    pub unsafe fn alloc(&mut self, size: usize) -> Option<&mut [u8]> {
        let new_break = self.kernel_memory_break.offset(-(size as isize));
        if new_break < self.app_memory_break {
            None
        } else {
            self.kernel_memory_break = new_break;
            Some(slice::from_raw_parts_mut(new_break as *mut u8, size))
        }
    }

    pub unsafe fn free<T>(&mut self, _: *mut T) {}

    pub unsafe fn container_for<T>(&mut self, container_num: usize)
            -> *mut *mut T {
        let container_num = container_num as isize;
        let ptr = (self.mem_end() as *mut usize)
                        .offset(-(container_num + 1));
        ptr as *mut *mut T
    }

    pub unsafe fn container_for_or_alloc<T: Default>(&mut self,
                                                     container_num: usize)
            -> Option<*mut T> {
        let ctr_ptr = self.container_for::<T>(container_num);
        if (*ctr_ptr).is_null() {
            self.alloc(mem::size_of::<T>()).map(|root_arr| {
                let root_ptr = root_arr.as_mut_ptr() as *mut T;
                *root_ptr = Default::default();
                volatile_store(ctr_ptr, root_ptr);
                root_ptr
            })
        } else {
            Some(*ctr_ptr)
        }
    }


    pub fn pop_syscall_stack(&mut self) {
        let pspr = self.cur_stack as *const usize;
        unsafe {
            self.wait_pc = volatile_load(pspr.offset(6));
            self.psr = volatile_load(pspr.offset(7));
            self.cur_stack =
                (self.cur_stack as *mut usize).offset(8) as *mut u8;
        }
    }

    /// Context switch to the process.
    pub unsafe fn push_callback(&mut self, callback: Callback) {
        // Fill in initial stack expected by SVC handler
        // Top minus 8 u32s for r0-r3, r12, lr, pc and xPSR
        let stack_bottom = (self.cur_stack as *mut usize).offset(-8);
        volatile_store(stack_bottom.offset(7), self.psr);
        volatile_store(stack_bottom.offset(6), callback.pc | 1);
        // Set the LR register to the saved PC so the callback returns to
        // wherever wait was called. Set lowest bit to one because of THUMB
        // instruction requirements.
        volatile_store(stack_bottom.offset(5), self.wait_pc | 0x1);
        volatile_store(stack_bottom, callback.r0);
        volatile_store(stack_bottom.offset(1), callback.r1);
        volatile_store(stack_bottom.offset(2), callback.r2);
        volatile_store(stack_bottom.offset(3), callback.r3);

        self.cur_stack = stack_bottom as *mut u8;
    }

    pub unsafe fn syscall_fired(&self) -> bool {
        intrinsics::volatile_load(&SYSCALL_FIRED) != 0
    }

    /// Context switch to the process.
    pub unsafe fn switch_to(&mut self) {
        if self.cur_stack < self.memory.as_ptr() {
            breakpoint();
        }
        let psp = switch_to_user(self.cur_stack, self.memory.as_ptr());
        self.cur_stack = psp;
    }

    pub fn svc_number(&self) -> Option<u8> {
        let psp = self.cur_stack as *const *const u16;
        unsafe {
            let pcptr = volatile_load((psp as *const *const u16).offset(6));
            let svc_instr = volatile_load(pcptr.offset(-1));
            Some((svc_instr & 0xff) as u8)
        }
    }

    pub fn lr(&self) -> usize {
        let pspr = self.cur_stack as *const usize;
        unsafe { volatile_load(pspr.offset(5)) }
    }


    pub fn r0(&self) -> usize {
        let pspr = self.cur_stack as *const usize;
        unsafe { volatile_load(pspr) }
    }

    pub fn set_r0(&mut self, val: isize) {
        let pspr = self.cur_stack as *mut isize;
        unsafe { volatile_store(pspr, val) }
    }

    pub fn r1(&self) -> usize {
        let pspr = self.cur_stack as *const usize;
        unsafe { volatile_load(pspr.offset(1)) }
    }

    pub fn r2(&self) -> usize {
        let pspr = self.cur_stack as *const usize;
        unsafe { volatile_load(pspr.offset(2)) }
    }

    pub fn r3(&self) -> usize {
        let pspr = self.cur_stack as *const usize;
        unsafe { volatile_load(pspr.offset(3)) }
    }

}

struct LoadResult {
    text_start: *const u8,
    text_len: usize,
    init_fn: usize,
    app_mem_start: *const u8
}

unsafe fn load(start_addr: *const u8, mem_base: *mut u8) -> LoadResult {
    let mut result = LoadResult {
        text_start: start_addr as *const u8,
        text_len: 0,
        init_fn: 0,
        app_mem_start: ptr::null(),
    };

    let load_info = &*(start_addr as *const LoadInfo);

    let rel_data_addr = start_addr.offset(mem::size_of::<LoadInfo>() as isize);
    let rel_data : &[usize] = slice::from_raw_parts(
        rel_data_addr as *const usize,
        load_info.rel_data_size / 4);

    // Update text location in self
    let text_start = rel_data_addr.offset(load_info.rel_data_size as isize);
    result.text_start = text_start;
    result.text_len = load_info.init_data_loc;

    // Zero out BSS
    ::core::intrinsics::write_bytes(
        mem_base.offset(load_info.bss_start_offset as isize),
        0,
        load_info.bss_end_offset - load_info.bss_start_offset);

    // Copy data into Data section
    let init_data : &[u8] = slice::from_raw_parts(
        text_start.offset(load_info.init_data_loc as isize),
        load_info.init_data_size);

    let target_data : &mut [u8] = slice::from_raw_parts_mut(
        mem_base,
        load_info.init_data_size);

    target_data.clone_from_slice(init_data);

    let fixup = |addr: *mut usize| {
        let entry = *addr;
        if (entry & 0x80000000) == 0 {
            // Regular data (memory relative)
            *addr = entry + (mem_base as usize);
        } else {
            // rodata or function pointer (code relative)
            *addr = (entry ^ 0x80000000) + (text_start as usize);
        }
    };

    // Fixup Global Offset Table
    let mut got_cur = mem_base.offset(
        load_info.got_start_offset as isize) as *mut usize;
    let got_end = mem_base.offset(
        load_info.got_end_offset as isize) as *mut usize;
    while got_cur != got_end {
        fixup(got_cur);
        got_cur = got_cur.offset(1);
    }

    // Fixup relocation data
    for (i, addr) in rel_data.iter().enumerate() {
        if i % 2 == 0 { // Only the first of every 2 entries is an address
            fixup(mem_base.offset(*addr as isize) as *mut usize);
        }
    }

    // Entry point is offset from app code
    result.init_fn = text_start as usize + load_info.entry_loc;

    let mut aligned_mem_start = load_info.bss_end_offset as isize;
    aligned_mem_start += (8 - (aligned_mem_start % 8)) % 8;
    result.app_mem_start = mem_base.offset(aligned_mem_start);

    result
}
<|MERGE_RESOLUTION|>--- conflicted
+++ resolved
@@ -100,17 +100,7 @@
 #[inline(never)]
 pub unsafe fn load_processes(start_addr: *const u8) ->
         &'static mut [Option<Process<'static>>] {
-<<<<<<< HEAD
-    for op in PROCS.iter_mut() {
-        if *start_addr != 0 {
-            let prog_start = start_addr.offset(1);
-            let length = *start_addr as isize;
-            start_addr = (start_addr as *const u8).offset(length) as *const usize;
-
-            ::core::intrinsics::volatile_store(op,  Process::create(prog_start as *mut u8, length));
-        } else {
-            ::core::intrinsics::volatile_store(op,  None);
-=======
+    use core::intrinsics::volatile_store;
     let mut addr = start_addr;
     let mut process_iter = PROCS.iter_mut();
 
@@ -121,18 +111,17 @@
         let total_size = *(addr as *const usize);
         if total_size == 0 {
             break;
->>>>>>> b0dc4257
         }
 
         let process = process_iter.next().expect("Exceeded maximum NUM_PROCS.");
-        *process = Process::create(addr, total_size);
+        volatile_store(process, Process::create(addr, total_size));
         // TODO: panic if loading failed?
 
         addr = addr.offset(total_size as isize);
     }
 
     // Clear any unused process slots.
-    for p in process_iter { *p = None; }
+    for p in process_iter { volatile_store(p, None); }
 
     &mut PROCS
 }
