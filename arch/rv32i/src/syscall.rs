--- conflicted
+++ resolved
@@ -82,16 +82,9 @@
 
         // The first time the process runs we need to set the initial stack
         // pointer in the sp register.
-<<<<<<< HEAD
-        state.regs[R_SP] = stack_pointer as u32;
-
-        // Just return the stack pointer. For the RISC-V arch we do not need
-        // to make a stack frame to start the process.
-        Ok(stack_pointer as *mut usize)
-=======
         //
         // TOCK 1.X
-        state.regs[R_SP] = accessible_memory_start.add(3 * 1024) as usize;
+        state.regs[R_SP] = accessible_memory_start.add(3 * 1024) as u32;
         //
         // TOCK 2.0
         //
@@ -100,7 +93,6 @@
 
         // We do not use memory for UKB, so just return ok.
         Ok(())
->>>>>>> 16af270a
     }
 
     unsafe fn set_syscall_return_value(
@@ -108,9 +100,8 @@
         _accessible_memory_start: *const u8,
         _app_brk: *const u8,
         state: &mut Self::StoredState,
-<<<<<<< HEAD
         return_value: kernel::syscall::GenericSyscallReturnValue,
-    ) {
+    ) -> Result<(), ()> {
         // Encode the system call return value into registers,
         // available for when the process resumes
 
@@ -135,16 +126,9 @@
             &mut a2slice[0],
             &mut a3slice[0],
         );
-=======
-        return_value: isize,
-    ) -> Result<(), ()> {
-        // Just need to put the return value in the a0 register for when the
-        // process resumes executing.
-        state.regs[R_A0] = return_value as usize; // a0 = return value
 
         // We do not use process memory, so this cannot fail.
         Ok(())
->>>>>>> 16af270a
     }
 
     unsafe fn set_process_function(
