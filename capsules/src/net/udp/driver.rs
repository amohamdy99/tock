//! UDP userspace interface for transmit and receive.
//!
//! Implements a userspace interface for sending and receiving UDP messages.
//! Processes use this driver to send UDP packets from a common interface
//! and bind to UDP ports for receiving packets.
//! Also exposes a list of interface addresses to the application (currently
//! hard-coded).

use crate::net::ipv6::ip_utils::IPAddr;
use crate::net::network_capabilities::NetworkCapability;
use crate::net::stream::encode_u16;
use crate::net::stream::encode_u8;
use crate::net::stream::SResult;
use crate::net::udp::udp_port_table::{PortQuery, UdpPortManager};
use crate::net::udp::udp_recv::UDPRecvClient;
use crate::net::udp::udp_send::{UDPSendClient, UDPSender};
use crate::net::util::host_slice_to_u16;
use core::cell::Cell;
use core::convert::TryFrom;
use core::mem::size_of;
use core::{cmp, mem};
use kernel::capabilities::UdpDriverCapability;
use kernel::common::cells::MapCell;
use kernel::common::leasable_buffer::LeasableBuffer;
use kernel::{
    debug, AppId, Callback, CommandResult, Driver, ErrorCode, Grant, Read, ReadOnlyAppSlice,
    ReadWrite, ReadWriteAppSlice, ReturnCode,
};

use crate::driver;
pub const DRIVER_NUM: usize = driver::NUM::Udp as usize;

#[derive(Debug, Copy, Clone, Eq, PartialEq)]
pub struct UDPEndpoint {
    addr: IPAddr,
    port: u16,
}

impl UDPEndpoint {
    /// This function serializes the `UDPEndpoint` into the provided buffer.
    ///
    /// # Arguments
    ///
    /// `buf` - A mutable buffer to serialize the `UDPEndpoint` into
    /// `offset` - The current offset into the provided buffer
    ///
    /// # Return Value
    ///
    /// This function returns the new offset into the buffer wrapped in an
    /// SResult.
    pub fn encode(&self, buf: &mut [u8], offset: usize) -> SResult<usize> {
        stream_len_cond!(buf, size_of::<UDPEndpoint>() + offset);

        let mut off = offset;
        for i in 0..16 {
            off = enc_consume!(buf, off; encode_u8, self.addr.0[i]);
        }
        off = enc_consume!(buf, off; encode_u16, self.port);
        stream_done!(off, off);
    }

    /// This function checks if the UDPEndpoint specified is the 0 address + 0 port.
    pub fn is_zero(&self) -> bool {
        self.addr.is_unspecified() && self.port == 0
    }
}

#[derive(Default)]
pub struct App {
    rx_callback: Callback,
    tx_callback: Callback,
    app_read: ReadWriteAppSlice,
    app_write: ReadOnlyAppSlice,
    app_cfg: ReadWriteAppSlice,
    app_rx_cfg: ReadWriteAppSlice,
    pending_tx: Option<[UDPEndpoint; 2]>,
    bound_port: Option<UDPEndpoint>,
}

#[allow(dead_code)]
pub struct UDPDriver<'a> {
    /// UDP sender
    sender: &'a dyn UDPSender<'a>,

    /// Grant of apps that use this radio driver.
    apps: Grant<App>,
    /// ID of app whose transmission request is being processed.
    current_app: Cell<Option<AppId>>,

    /// List of IP Addresses of the interfaces on the device
    interface_list: &'static [IPAddr],

    /// Maximum length payload that an app can transmit via this driver
    max_tx_pyld_len: usize,

    /// UDP bound port table (manages kernel bindings)
    port_table: &'static UdpPortManager,

    kernel_buffer: MapCell<LeasableBuffer<'static, u8>>,

    driver_send_cap: &'static dyn UdpDriverCapability,

    net_cap: &'static NetworkCapability,
}

impl<'a> UDPDriver<'a> {
    pub fn new(
        sender: &'a dyn UDPSender<'a>,
        grant: Grant<App>,
        interface_list: &'static [IPAddr],
        max_tx_pyld_len: usize,
        port_table: &'static UdpPortManager,
        kernel_buffer: LeasableBuffer<'static, u8>,
        driver_send_cap: &'static dyn UdpDriverCapability,
        net_cap: &'static NetworkCapability,
    ) -> UDPDriver<'a> {
        UDPDriver {
            sender: sender,
            apps: grant,
            current_app: Cell::new(None),
            interface_list: interface_list,
            max_tx_pyld_len: max_tx_pyld_len,
            port_table: port_table,
            kernel_buffer: MapCell::new(kernel_buffer),
            driver_send_cap: driver_send_cap,
            net_cap: net_cap,
        }
    }

    /// Utility function to perform an action on an app in a system call.
    #[inline]
    fn do_with_app<F>(&self, appid: AppId, closure: F) -> ReturnCode
    where
        F: FnOnce(&mut App) -> ReturnCode,
    {
        self.apps
            .enter(appid, |app, _| closure(app))
            .unwrap_or_else(|err| err.into())
    }

    /// If the driver is currently idle and there are pending transmissions,
    /// pick an app with a pending transmission and return its `AppId`.
    fn get_next_tx_if_idle(&self) -> Option<AppId> {
        if self.current_app.get().is_some() {
            // Tx already in progress
            return None;
        }
        let mut pending_app = None;
        for app in self.apps.iter() {
            app.enter(|app, _| {
                if app.pending_tx.is_some() {
                    pending_app = Some(app.appid());
                }
            });
            if pending_app.is_some() {
                break;
            }
        }
        pending_app
    }

    /// Performs `appid`'s pending transmission asynchronously. If the
    /// transmission is not successful, the error is returned to the app via its
    /// `tx_callback`. Assumes that the driver is currently idle and the app has
    /// a pending transmission.
    #[inline]
    fn perform_tx_async(&self, appid: AppId) {
        let result = self.perform_tx_sync(appid);
        if result != ReturnCode::SUCCESS {
            let _ = self.apps.enter(appid, |app, _| {
                app.tx_callback.schedule(result.into(), 0, 0);
            });
        }
    }

    /// Performs `appid`'s pending transmission synchronously. The result is
    /// returned immediately to the app. Assumes that the driver is currently
    /// idle and the app has a pending transmission.
    #[inline]
    fn perform_tx_sync(&self, appid: AppId) -> ReturnCode {
        self.do_with_app(appid, |app| {
            let addr_ports = match app.pending_tx.take() {
                Some(pending_tx) => pending_tx,
                None => {
                    return ReturnCode::SUCCESS;
                }
            };
            let dst_addr = addr_ports[1].addr;
            let dst_port = addr_ports[1].port;
            let src_port = addr_ports[0].port;

            // Send UDP payload. Copy payload into packet buffer held by this driver, then queue
            // it on the udp_mux.
            let result = app.app_write.map_or(ReturnCode::ENOMEM, |payload| {
                self.kernel_buffer
                    .take()
                    .map_or(ReturnCode::ENOMEM, |mut kernel_buffer| {
                        if payload.len() > kernel_buffer.len() {
                            return ReturnCode::ESIZE;
                        }
                        kernel_buffer[0..payload.len()].copy_from_slice(payload.as_ref());
                        kernel_buffer.slice(0..payload.len());
                        match self.sender.driver_send_to(
                            dst_addr,
                            dst_port,
                            src_port,
                            kernel_buffer,
                            self.driver_send_cap,
                            self.net_cap,
                        ) {
                            Ok(_) => ReturnCode::SUCCESS,
                            Err(mut buf) => {
                                buf.reset();
                                self.kernel_buffer.replace(buf);
                                ReturnCode::FAIL
                            }
                        }
                    })
            });
            if result == ReturnCode::SUCCESS {
                self.current_app.set(Some(appid));
            }
            result
        })
    }

    /// Schedule the next transmission if there is one pending. Performs the
    /// transmission eventually, returning any errors via asynchronous callbacks.
    #[inline]
    #[allow(dead_code)]
    fn do_next_tx_queued(&self) {
        self.get_next_tx_if_idle()
            .map(|appid| self.perform_tx_async(appid));
    }

    /// Schedule the next transmission if there is one pending. If the next
    /// transmission happens to be the one that was just queued, then the
    /// transmission is immediate. Hence, errors must be returned immediately.
    /// On the other hand, if it is some other app, then return any errors via
    /// callbacks.
    #[inline]
    fn do_next_tx_immediate(&self, new_appid: AppId) -> Result<u32, ErrorCode> {
        self.get_next_tx_if_idle().map_or(Ok(0), |appid| {
            if appid == new_appid {
                let sync_result = self.perform_tx_sync(appid);
                if sync_result == ReturnCode::SUCCESS {
                    Ok(1) //Indicates packet passed to radio
                } else {
                    Err(ErrorCode::try_from(sync_result).unwrap())
                }
            } else {
                self.perform_tx_async(appid);
                Ok(0) //indicates async transmission
            }
        })
    }

    #[inline]
    fn parse_ip_port_pair(&self, buf: &[u8]) -> Option<UDPEndpoint> {
        if buf.len() != size_of::<UDPEndpoint>() {
            debug!(
                "[parse] len is {:?}, not {:?} as expected",
                buf.len(),
                size_of::<UDPEndpoint>()
            );
            None
        } else {
            let (a, p) = buf.split_at(size_of::<IPAddr>());
            let mut addr = IPAddr::new();
            addr.0.copy_from_slice(a);

            let pair = UDPEndpoint {
                addr: addr,
                port: host_slice_to_u16(p),
            };
            Some(pair)
        }
    }
}

impl<'a> Driver for UDPDriver<'a> {
    /// Setup buffers to read/write from.
    ///
    /// ### `allow_num`
    ///
    /// - `0`: Read buffer. Will contain the received payload.
    /// - `1`: Config buffer. Used to contain miscellaneous data associated with
    ///        some commands, namely source/destination addresses and ports.
    /// - `2`: Rx config buffer. Used to contain source/destination addresses
    ///        and ports for receives (separate from `2` because receives may
    ///        be waiting for an incoming packet asynchronously).
    fn allow_readwrite(
        &self,
        appid: AppId,
        allow_num: usize,
        mut slice: ReadWriteAppSlice,
    ) -> Result<ReadWriteAppSlice, (ReadWriteAppSlice, ErrorCode)> {
        let res = self
            .apps
            .enter(appid, |app, _| match allow_num {
                0 => {
                    mem::swap(&mut app.app_read, &mut slice);
                    Ok(())
                }
                1 => {
                    mem::swap(&mut app.app_cfg, &mut slice);
                    Ok(())
                }
                2 => {
                    mem::swap(&mut app.app_rx_cfg, &mut slice);
                    Ok(())
                }
                _ => Err(ErrorCode::NOSUPPORT),
            })
            .map_err(ErrorCode::from);

        if let Err(e) = res {
            Err((slice, e))
        } else {
            Ok(slice)
        }
    }

    /// Setup shared buffers.
    ///
    /// ### `allow_num`
    ///
    /// - `0`: Write buffer. Contains the UDP payload to be transmitted.
    ///        Returns SIZE if the passed buffer is too long, and NOSUPPORT
    ///        if an invalid `allow_num` is passed.
    fn allow_readonly(
        &self,
        appid: AppId,
        allow_num: usize,
        mut slice: ReadOnlyAppSlice,
    ) -> Result<ReadOnlyAppSlice, (ReadOnlyAppSlice, ErrorCode)> {
        let res = match allow_num {
            0 => self
                .apps
                .enter(appid, |app, _| {
                    if slice.len() > self.max_tx_pyld_len {
                        Err(ErrorCode::SIZE) // passed buffer too long
                    } else {
                        mem::swap(&mut app.app_write, &mut slice);
                        Ok(())
                    }
                })
                .map_err(ErrorCode::from),
            _ => Err(ErrorCode::NOSUPPORT),
        };

        if let Err(e) = res {
            Err((slice, e))
        } else {
            Ok(slice)
        }
    }

    /// Setup callbacks.
    ///
    /// ### `subscribe_num`
    ///
    /// - `0`: Setup callback for when packet is received. If no port has
    ///        been bound, return ERESERVE to indicate that port binding is
    ///        is a prerequisite to reception.
    /// - `1`: Setup callback for when packet is transmitted. Notably,
    ///        this callback receives the result of the send_done callback
    ///        from udp_send.rs, which does not currently pass information
    ///        regarding whether packets were acked at the link layer.
    fn subscribe(
        &self,
        subscribe_num: usize,
        mut callback: Callback,
        app_id: AppId,
    ) -> Result<Callback, (Callback, ErrorCode)> {
        match subscribe_num {
            0 => {
                let res = self.apps.enter(app_id, |app, _| {
                    if app.bound_port.is_some() {
                        mem::swap(&mut app.rx_callback, &mut callback);
                        Ok(())
                    } else {
                        Err(ErrorCode::RESERVE)
                    }
                });
                match res {
                    Err(e) => Err((callback, e.into())),
                    Ok(res) => match res {
                        Ok(_) => Ok(callback),
                        Err(e) => Err((callback, e)),
                    },
                }
            }
            1 => {
                let res = self.apps.enter(app_id, |app, _| {
                    mem::swap(&mut app.tx_callback, &mut callback);
                });
                if let Err(e) = res {
                    Err((callback, e.into()))
                } else {
                    Ok(callback)
                }
            }
            _ => Err((callback, ErrorCode::NOSUPPORT)),
        }
    }

    /// UDP control
    ///
    /// ### `command_num`
    ///
    /// - `0`: Driver check.
    /// - `1`: Get the interface list
    ///        app_cfg (out): 16 * `n` bytes: the list of interface IPv6 addresses, length
    ///                       limited by `app_cfg` length.
    ///        Returns EINVAL if the cfg buffer is the wrong size, or not available.
    /// - `2`: Transmit payload.
    ///        Returns EBUSY is this process already has a pending tx.
    ///        Returns EINVAL if no valid buffer has been loaded into the write buffer,
    ///        or if the config buffer is the wrong length, or if the destination and source
    ///        port/address pairs cannot be parsed.
    ///        Otherwise, returns the result of do_next_tx_immediate(). Notably, a successful
    ///        transmit can produce two different success values. If success is returned,
    ///        this simply means that the packet was queued. In this case, the app still
    ///        still needs to wait for a callback to check if any errors occurred before
    ///        the packet was passed to the radio. However, if SuccessWithValue
    ///        is returned with value 1, this means the the packet was successfully passed
    ///        the radio without any errors, which tells the userland application that it does
    ///        not need to wait for a callback to check if any errors occured while the packet
    ///        was being passed down to the radio. Any successful return value indicates that
    ///        the app should wait for a send_done() callback before attempting to queue another
    ///        packet.
    ///        Currently, only will transmit if the app has bound to the port passed in the tx_cfg
    ///        buf as the source address. If no port is bound, returns ERESERVE, if it tries to
    ///        send on a port other than the port which is bound, returns EINVALID.
    ///        Notably, the currently transmit implementation allows for starvation - an
    ///        an app with a lower app id can send constantly and starve an app with a
    ///        later ID.
    /// - `3`: Bind to the address in rx_cfg. Returns SUCCESS if that addr/port combo is free,
    ///        returns EINVAL if the address requested is not a local interface, or if the port
    ///        requested is 0. Returns EBUSY if that port is already bound to by another app.
    ///        This command should be called after allow() is called on the rx_cfg buffer, and
    ///        before subscribe() is used to set up the recv callback. Additionally, apps can only
    ///        send on ports after they have bound to said port. If this command is called
    ///        and the address in rx_cfg is 0::0 : 0, this command will reset the option
    ///        containing the bound port to None. Notably,
    ///        the current implementation of this only allows for each app to bind to a single
    ///        port at a time, as such an implementation conserves memory (and is similar
    ///        to the approach applied by TinyOS and Riot).
    ///        /// - `4`: Returns the maximum payload that can be transmitted by apps using this driver.
    ///        This represents the size of the payload buffer in the kernel. Apps can use this
    ///        syscall to ensure they do not attempt to send too-large messages.

    fn command(&self, command_num: usize, arg1: usize, _: usize, appid: AppId) -> CommandResult {
        match command_num {
            0 => CommandResult::success(),

            //  Writes the requested number of network interface addresses
            // `arg1`: number of interfaces requested that will fit into the buffer
            1 => {
                self.apps
                    .enter(appid, |app, _| {
                        app.app_cfg
                            .mut_map_or(CommandResult::failure(ErrorCode::INVAL), |cfg| {
                                if cfg.len() != arg1 * size_of::<IPAddr>() {
                                    return CommandResult::failure(ErrorCode::INVAL);
                                }
                                let n_ifaces_to_copy = cmp::min(arg1, self.interface_list.len());
                                let iface_size = size_of::<IPAddr>();
                                for i in 0..n_ifaces_to_copy {
                                    cfg[i * iface_size..(i + 1) * iface_size]
                                        .copy_from_slice(&self.interface_list[i].0);
                                }
                                // Returns total number of interfaces
                                CommandResult::success_u32(self.interface_list.len() as u32)
                            })
                    })
                    .unwrap_or_else(|err| CommandResult::failure(err.into()))
            }

            // Transmits UDP packet stored in tx_buf
            2 => {
<<<<<<< HEAD
                let res = self
=======
                let setup_tx = self
>>>>>>> e5c422ba
                    .apps
                    .enter(appid, |app, _| {
                        if app.pending_tx.is_some() {
                            // Cannot support more than one pending tx per process.
<<<<<<< HEAD
                            return Err(ErrorCode::BUSY);
                        }
                        if app.bound_port.is_none() {
                            // Currently, apps need to bind to a port before they can send from said port
                            return Err(ErrorCode::RESERVE);
                        }
                        let next_tx = app.app_cfg.map_or(None, |cfg| {
                            if cfg.len() != 2 * size_of::<UDPEndpoint>() {
=======
                            return ReturnCode::EBUSY;
                        }
                        if app.bound_port.is_none() {
                            // Currently, apps need to bind to a port before they can send from said port
                            return ReturnCode::ERESERVE;
                        }
                        let next_tx = app.app_cfg.as_ref().and_then(|cfg| {
                            if cfg.len() != 2 * mem::size_of::<UDPEndpoint>() {
>>>>>>> e5c422ba
                                return None;
                            }

                            if let (Some(dst), Some(src)) = (
<<<<<<< HEAD
                                self.parse_ip_port_pair(&cfg.as_ref()[size_of::<UDPEndpoint>()..]),
                                self.parse_ip_port_pair(&cfg.as_ref()[..size_of::<UDPEndpoint>()]),
=======
                                self.parse_ip_port_pair(
                                    &cfg.as_ref()[mem::size_of::<UDPEndpoint>()..],
                                ),
                                self.parse_ip_port_pair(
                                    &cfg.as_ref()[..mem::size_of::<UDPEndpoint>()],
                                ),
>>>>>>> e5c422ba
                            ) {
                                if Some(src.clone()) == app.bound_port {
                                    Some([src, dst])
                                } else {
                                    None
                                }
                            } else {
                                None
                            }
                        });
                        if next_tx.is_none() {
<<<<<<< HEAD
                            return Err(ErrorCode::INVAL);
                        }
                        app.pending_tx = next_tx;
                        self.do_next_tx_immediate(appid)
                    })
                    .unwrap_or_else(|err| Err(err.into()));
                match res {
                    Ok(v) => CommandResult::success_u32(v),
                    Err(e) => CommandResult::failure(e),
                }
            }
            3 => {
                self.apps
                    .enter(appid, |app, _| {
                        // Move UDPEndpoint into udp.rs?
                        let mut requested_addr_opt = app.app_rx_cfg.map_or(None, |cfg| {
                            if cfg.len() != 2 * size_of::<UDPEndpoint>() {
                                None
                            } else if let Some(local_iface) =
                                self.parse_ip_port_pair(&cfg.as_ref()[size_of::<UDPEndpoint>()..])
=======
                            return ReturnCode::EINVAL;
                        }
                        app.pending_tx = next_tx;
                        ReturnCode::SUCCESS
                    })
                    .unwrap_or_else(|err| err.into());
                if setup_tx == ReturnCode::SUCCESS {
                    self.do_next_tx_immediate(appid)
                } else {
                    setup_tx
                }
            }
            3 => {
                let err = self
                    .apps
                    .enter(appid, |app, _| {
                        // Move UDPEndpoint into udp.rs?
                        let requested_addr_opt = app.app_rx_cfg.as_ref().and_then(|cfg| {
                            if cfg.len() != 2 * mem::size_of::<UDPEndpoint>() {
                                None
                            } else if let Some(local_iface) = self
                                .parse_ip_port_pair(&cfg.as_ref()[mem::size_of::<UDPEndpoint>()..])
>>>>>>> e5c422ba
                            {
                                Some(local_iface)
                            } else {
                                None
                            }
                        });
<<<<<<< HEAD
                        if requested_addr_opt.is_none() {
                            return CommandResult::failure(ErrorCode::INVAL);
                        }
                        if requested_addr_opt.is_some() {
                            let requested_addr = requested_addr_opt.unwrap();
                            // If zero address, close any already bound socket
                            if requested_addr.is_zero() {
                                app.bound_port = None;
                                return CommandResult::success();
=======
                        requested_addr_opt.map_or(Err(ReturnCode::EINVAL), |requested_addr| {
                            // If zero address, close any already bound socket
                            if requested_addr.is_zero() {
                                app.rx_callback = None;
                                app.bound_port = None;
                                return Ok(None);
>>>>>>> e5c422ba
                            }
                            // Check that requested addr is a local interface
                            let mut requested_is_local = false;
                            for i in 0..self.interface_list.len() {
                                if requested_addr.addr == self.interface_list[i] {
                                    requested_is_local = true;
                                }
                            }
                            if !requested_is_local {
<<<<<<< HEAD
                                return CommandResult::failure(ErrorCode::INVAL);
                            }
                            let mut addr_already_bound = false;
                            // This checks the bound ports in the other grants.
                            // This code needs to be replicated in the bound port
                            // table when checking the userspace apps.
                            for app in self.apps.iter() {
                                app.enter(|other_app, _| {
                                    if other_app.bound_port.is_some() {
                                        let other_addr_opt = other_app.bound_port.clone();
                                        let other_addr =
                                            other_addr_opt.expect("Missing other address.");
                                        if other_addr.port == requested_addr.port {
                                            if other_addr.addr == requested_addr.addr {
                                                addr_already_bound = true;
                                            }
                                        }
=======
                                return Err(ReturnCode::EINVAL);
                            }
                            Ok(Some(requested_addr))
                        })
                    })
                    .unwrap_or_else(|err| Err(err.into()));
                match err {
                    Ok(requested_addr_opt) => {
                        requested_addr_opt.map_or(ReturnCode::SUCCESS, |requested_addr| {
                            // Check bound ports in the kernel.
                            match self.port_table.is_bound(requested_addr.port) {
                                Ok(bound) => {
                                    if bound {
                                        ReturnCode::EBUSY
                                    } else {
                                        self.do_with_app(appid, |app| {
                                            // The requested addr is free and valid
                                            app.bound_port = Some(requested_addr);
                                            ReturnCode::SUCCESS
                                        })
>>>>>>> e5c422ba
                                    }
                                });
                            }
                            // Check bound ports in the kernel.
                            match self.port_table.is_bound(requested_addr.port) {
                                Ok(bound) => {
                                    addr_already_bound = bound;
                                }
<<<<<<< HEAD
                                Err(_) => {
                                    return CommandResult::failure(ErrorCode::FAIL);
                                } //error in port table
                            }
                            // Also check the bound port table here.
                            if addr_already_bound {
                                CommandResult::failure(ErrorCode::BUSY)
                            } else {
                                requested_addr_opt = Some(requested_addr);
                                // If this point is reached, the requested addr is free and valid
                                app.bound_port = requested_addr_opt;
                                CommandResult::success()
                            }
                        } else {
                            CommandResult::failure(ErrorCode::INVAL)
                        }
                    })
                    .unwrap_or_else(|err| CommandResult::failure(err.into()))
=======
                                Err(_) => ReturnCode::FAIL, //error in port table
                            }
                        })
                    }
                    Err(retcode) => retcode,
                }
>>>>>>> e5c422ba
            }
            4 => CommandResult::success_u32(self.max_tx_pyld_len as u32),
            _ => CommandResult::failure(ErrorCode::NOSUPPORT),
        }
    }
}

impl<'a> UDPSendClient for UDPDriver<'a> {
    fn send_done(&self, result: ReturnCode, mut dgram: LeasableBuffer<'static, u8>) {
        // Replace the returned kernel buffer. Now we can send the next msg.
        dgram.reset();
        self.kernel_buffer.replace(dgram);
        self.current_app.get().map(|appid| {
            let _ = self.apps.enter(appid, |app, _| {
                app.tx_callback.schedule(result.into(), 0, 0);
            });
        });
        self.current_app.set(None);
        self.do_next_tx_queued();
    }
}

impl<'a> UDPRecvClient for UDPDriver<'a> {
    fn receive(
        &self,
        src_addr: IPAddr,
        dst_addr: IPAddr,
        src_port: u16,
        dst_port: u16,
        payload: &[u8],
    ) {
        self.apps.each(|app| {
            if app.bound_port.is_some() {
                let mut for_me = false;
                app.bound_port.as_ref().map(|requested_addr| {
                    if requested_addr.addr == dst_addr && requested_addr.port == dst_port {
                        for_me = true;
<<<<<<< HEAD
                    }
                });
                if for_me {
                    let len = payload.len();
                    let res = app.app_read.mut_map_or(Ok(()), |rbuf| {
                        if rbuf.len() >= len {
                            rbuf[..len].copy_from_slice(&payload[..len]);
                            Ok(())
                        } else {
                            Err(ErrorCode::SIZE) //packet does not fit
                        }
                    });
                    if res.is_ok() {
                        // Write address of sender into rx_cfg so it can be read by client
                        let sender_addr = UDPEndpoint {
                            addr: src_addr,
                            port: src_port,
                        };
                        app.rx_callback.schedule(len, 0, 0);
                        let cfg_len = 2 * size_of::<UDPEndpoint>();
                        app.app_rx_cfg.mut_map_or(ReturnCode::EINVAL, |cfg| {
                            if cfg.len() != cfg_len {
                                return ReturnCode::EINVAL;
                            }
                            sender_addr.encode(cfg, 0);
                            ReturnCode::SUCCESS
                        });
                    }
=======
                    }
                });
                if for_me {
                    let mut app_read = app.app_read.take();
                    app_read.as_mut().map(|rbuf| {
                        let rbuf = rbuf.as_mut();
                        let len = payload.len();
                        if rbuf.len() >= len {
                            // silently ignore packets that don't fit?
                            rbuf[..len].copy_from_slice(&payload[..len]);

                            // Write address of sender into rx_cfg so it can be read by client
                            let sender_addr = UDPEndpoint {
                                addr: src_addr,
                                port: src_port,
                            };
                            let cfg_len = 2 * mem::size_of::<UDPEndpoint>();
                            app.app_rx_cfg.as_mut().map_or(ReturnCode::EINVAL, |cfg| {
                                if cfg.len() != cfg_len {
                                    return ReturnCode::EINVAL;
                                }
                                sender_addr.encode(cfg.as_mut(), 0);
                                ReturnCode::SUCCESS
                            });
                            app.rx_callback.map(|mut cb| cb.schedule(len, 0, 0));
                        }
                    });
                    app.app_read = app_read;
>>>>>>> e5c422ba
                }
            }
        });
    }
}

impl<'a> PortQuery for UDPDriver<'a> {
    // Returns true if |port| is bound (on any iface), false otherwise.
    fn is_bound(&self, port: u16) -> bool {
        let mut port_bound = false;
        for app in self.apps.iter() {
            app.enter(|other_app, _| {
                if other_app.bound_port.is_some() {
                    let other_addr_opt = other_app.bound_port.clone();
                    let other_addr = other_addr_opt.expect("Missing other_addr");
                    if other_addr.port == port {
                        port_bound = true;
                    }
                }
            });
        }
        port_bound
    }
}<|MERGE_RESOLUTION|>--- conflicted
+++ resolved
@@ -17,6 +17,7 @@
 use crate::net::util::host_slice_to_u16;
 use core::cell::Cell;
 use core::convert::TryFrom;
+use core::convert::TryInto;
 use core::mem::size_of;
 use core::{cmp, mem};
 use kernel::capabilities::UdpDriverCapability;
@@ -480,16 +481,11 @@
 
             // Transmits UDP packet stored in tx_buf
             2 => {
-<<<<<<< HEAD
                 let res = self
-=======
-                let setup_tx = self
->>>>>>> e5c422ba
                     .apps
                     .enter(appid, |app, _| {
                         if app.pending_tx.is_some() {
                             // Cannot support more than one pending tx per process.
-<<<<<<< HEAD
                             return Err(ErrorCode::BUSY);
                         }
                         if app.bound_port.is_none() {
@@ -498,31 +494,12 @@
                         }
                         let next_tx = app.app_cfg.map_or(None, |cfg| {
                             if cfg.len() != 2 * size_of::<UDPEndpoint>() {
-=======
-                            return ReturnCode::EBUSY;
-                        }
-                        if app.bound_port.is_none() {
-                            // Currently, apps need to bind to a port before they can send from said port
-                            return ReturnCode::ERESERVE;
-                        }
-                        let next_tx = app.app_cfg.as_ref().and_then(|cfg| {
-                            if cfg.len() != 2 * mem::size_of::<UDPEndpoint>() {
->>>>>>> e5c422ba
                                 return None;
                             }
 
                             if let (Some(dst), Some(src)) = (
-<<<<<<< HEAD
                                 self.parse_ip_port_pair(&cfg.as_ref()[size_of::<UDPEndpoint>()..]),
                                 self.parse_ip_port_pair(&cfg.as_ref()[..size_of::<UDPEndpoint>()]),
-=======
-                                self.parse_ip_port_pair(
-                                    &cfg.as_ref()[mem::size_of::<UDPEndpoint>()..],
-                                ),
-                                self.parse_ip_port_pair(
-                                    &cfg.as_ref()[..mem::size_of::<UDPEndpoint>()],
-                                ),
->>>>>>> e5c422ba
                             ) {
                                 if Some(src.clone()) == app.bound_port {
                                     Some([src, dst])
@@ -534,38 +511,18 @@
                             }
                         });
                         if next_tx.is_none() {
-<<<<<<< HEAD
                             return Err(ErrorCode::INVAL);
                         }
                         app.pending_tx = next_tx;
-                        self.do_next_tx_immediate(appid)
+                        Ok(())
                     })
                     .unwrap_or_else(|err| Err(err.into()));
                 match res {
-                    Ok(v) => CommandResult::success_u32(v),
+                    Ok(_) => self.do_next_tx_immediate(appid).map_or_else(
+                        |err| CommandResult::failure(err.into()),
+                        |v| CommandResult::success_u32(v),
+                    ),
                     Err(e) => CommandResult::failure(e),
-                }
-            }
-            3 => {
-                self.apps
-                    .enter(appid, |app, _| {
-                        // Move UDPEndpoint into udp.rs?
-                        let mut requested_addr_opt = app.app_rx_cfg.map_or(None, |cfg| {
-                            if cfg.len() != 2 * size_of::<UDPEndpoint>() {
-                                None
-                            } else if let Some(local_iface) =
-                                self.parse_ip_port_pair(&cfg.as_ref()[size_of::<UDPEndpoint>()..])
-=======
-                            return ReturnCode::EINVAL;
-                        }
-                        app.pending_tx = next_tx;
-                        ReturnCode::SUCCESS
-                    })
-                    .unwrap_or_else(|err| err.into());
-                if setup_tx == ReturnCode::SUCCESS {
-                    self.do_next_tx_immediate(appid)
-                } else {
-                    setup_tx
                 }
             }
             3 => {
@@ -573,36 +530,22 @@
                     .apps
                     .enter(appid, |app, _| {
                         // Move UDPEndpoint into udp.rs?
-                        let requested_addr_opt = app.app_rx_cfg.as_ref().and_then(|cfg| {
+                        let requested_addr_opt = app.app_rx_cfg.map_or(None, |cfg| {
                             if cfg.len() != 2 * mem::size_of::<UDPEndpoint>() {
                                 None
                             } else if let Some(local_iface) = self
                                 .parse_ip_port_pair(&cfg.as_ref()[mem::size_of::<UDPEndpoint>()..])
->>>>>>> e5c422ba
                             {
                                 Some(local_iface)
                             } else {
                                 None
                             }
                         });
-<<<<<<< HEAD
-                        if requested_addr_opt.is_none() {
-                            return CommandResult::failure(ErrorCode::INVAL);
-                        }
-                        if requested_addr_opt.is_some() {
-                            let requested_addr = requested_addr_opt.unwrap();
+                        requested_addr_opt.map_or(Err(ReturnCode::EINVAL), |requested_addr| {
                             // If zero address, close any already bound socket
                             if requested_addr.is_zero() {
                                 app.bound_port = None;
-                                return CommandResult::success();
-=======
-                        requested_addr_opt.map_or(Err(ReturnCode::EINVAL), |requested_addr| {
-                            // If zero address, close any already bound socket
-                            if requested_addr.is_zero() {
-                                app.rx_callback = None;
-                                app.bound_port = None;
                                 return Ok(None);
->>>>>>> e5c422ba
                             }
                             // Check that requested addr is a local interface
                             let mut requested_is_local = false;
@@ -612,25 +555,6 @@
                                 }
                             }
                             if !requested_is_local {
-<<<<<<< HEAD
-                                return CommandResult::failure(ErrorCode::INVAL);
-                            }
-                            let mut addr_already_bound = false;
-                            // This checks the bound ports in the other grants.
-                            // This code needs to be replicated in the bound port
-                            // table when checking the userspace apps.
-                            for app in self.apps.iter() {
-                                app.enter(|other_app, _| {
-                                    if other_app.bound_port.is_some() {
-                                        let other_addr_opt = other_app.bound_port.clone();
-                                        let other_addr =
-                                            other_addr_opt.expect("Missing other address.");
-                                        if other_addr.port == requested_addr.port {
-                                            if other_addr.addr == requested_addr.addr {
-                                                addr_already_bound = true;
-                                            }
-                                        }
-=======
                                 return Err(ReturnCode::EINVAL);
                             }
                             Ok(Some(requested_addr))
@@ -639,54 +563,30 @@
                     .unwrap_or_else(|err| Err(err.into()));
                 match err {
                     Ok(requested_addr_opt) => {
-                        requested_addr_opt.map_or(ReturnCode::SUCCESS, |requested_addr| {
+                        requested_addr_opt.map_or(CommandResult::success(), |requested_addr| {
                             // Check bound ports in the kernel.
                             match self.port_table.is_bound(requested_addr.port) {
                                 Ok(bound) => {
                                     if bound {
-                                        ReturnCode::EBUSY
+                                        CommandResult::failure(ErrorCode::BUSY)
                                     } else {
-                                        self.do_with_app(appid, |app| {
-                                            // The requested addr is free and valid
-                                            app.bound_port = Some(requested_addr);
-                                            ReturnCode::SUCCESS
-                                        })
->>>>>>> e5c422ba
+                                        self.apps
+                                            .enter(appid, |app, _| {
+                                                // The requested addr is free and valid
+                                                app.bound_port = Some(requested_addr);
+                                                CommandResult::success()
+                                            })
+                                            .unwrap_or_else(|err| {
+                                                CommandResult::failure(err.into())
+                                            })
                                     }
-                                });
-                            }
-                            // Check bound ports in the kernel.
-                            match self.port_table.is_bound(requested_addr.port) {
-                                Ok(bound) => {
-                                    addr_already_bound = bound;
                                 }
-<<<<<<< HEAD
-                                Err(_) => {
-                                    return CommandResult::failure(ErrorCode::FAIL);
-                                } //error in port table
-                            }
-                            // Also check the bound port table here.
-                            if addr_already_bound {
-                                CommandResult::failure(ErrorCode::BUSY)
-                            } else {
-                                requested_addr_opt = Some(requested_addr);
-                                // If this point is reached, the requested addr is free and valid
-                                app.bound_port = requested_addr_opt;
-                                CommandResult::success()
-                            }
-                        } else {
-                            CommandResult::failure(ErrorCode::INVAL)
-                        }
-                    })
-                    .unwrap_or_else(|err| CommandResult::failure(err.into()))
-=======
-                                Err(_) => ReturnCode::FAIL, //error in port table
+                                Err(_) => CommandResult::failure(ErrorCode::FAIL), //error in port table
                             }
                         })
                     }
-                    Err(retcode) => retcode,
-                }
->>>>>>> e5c422ba
+                    Err(retcode) => CommandResult::failure(retcode.try_into().unwrap()),
+                }
             }
             4 => CommandResult::success_u32(self.max_tx_pyld_len as u32),
             _ => CommandResult::failure(ErrorCode::NOSUPPORT),
@@ -724,7 +624,6 @@
                 app.bound_port.as_ref().map(|requested_addr| {
                     if requested_addr.addr == dst_addr && requested_addr.port == dst_port {
                         for_me = true;
-<<<<<<< HEAD
                     }
                 });
                 if for_me {
@@ -753,36 +652,6 @@
                             ReturnCode::SUCCESS
                         });
                     }
-=======
-                    }
-                });
-                if for_me {
-                    let mut app_read = app.app_read.take();
-                    app_read.as_mut().map(|rbuf| {
-                        let rbuf = rbuf.as_mut();
-                        let len = payload.len();
-                        if rbuf.len() >= len {
-                            // silently ignore packets that don't fit?
-                            rbuf[..len].copy_from_slice(&payload[..len]);
-
-                            // Write address of sender into rx_cfg so it can be read by client
-                            let sender_addr = UDPEndpoint {
-                                addr: src_addr,
-                                port: src_port,
-                            };
-                            let cfg_len = 2 * mem::size_of::<UDPEndpoint>();
-                            app.app_rx_cfg.as_mut().map_or(ReturnCode::EINVAL, |cfg| {
-                                if cfg.len() != cfg_len {
-                                    return ReturnCode::EINVAL;
-                                }
-                                sender_addr.encode(cfg.as_mut(), 0);
-                                ReturnCode::SUCCESS
-                            });
-                            app.rx_callback.map(|mut cb| cb.schedule(len, 0, 0));
-                        }
-                    });
-                    app.app_read = app_read;
->>>>>>> e5c422ba
                 }
             }
         });
